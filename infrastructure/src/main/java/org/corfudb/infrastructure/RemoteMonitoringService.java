--- conflicted
+++ resolved
@@ -377,11 +377,12 @@
                     return DetectorTask.COMPLETED;
                 }
 
-<<<<<<< HEAD
+
                 if (!clusterState.isReady()) {
                     log.info("Cluster state is not ready: {}", pollReport.getClusterState());
                     return DetectorTask.SKIPPED;
-=======
+                }
+
                 // If layout was updated by correcting wrong epochs,
                 // we can't continue with failure detection,
                 // as the cluster state have changed.
@@ -389,7 +390,6 @@
                     log.warn("Layout was updated by correcting wrong epochs. " +
                             "Cancel current round of failure detection.");
                     return DetectorTask.COMPLETED;
->>>>>>> 2ddd7a54
                 }
 
                 return DetectorTask.NOT_COMPLETED;
