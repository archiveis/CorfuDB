--- conflicted
+++ resolved
@@ -93,7 +93,6 @@
         int numlists = 2;
         int testnum = 0;
         int rpcport = 9090;
-        int numkeys = 100;
         String masternode = null;
         if(args.length==0)
         {
@@ -101,11 +100,7 @@
             return;
         }
 
-<<<<<<< HEAD
-        Getopt g = new Getopt("CorfuDBTester", args, "a:m:t:n:p:e:k:l:");
-=======
-        Getopt g = new Getopt("CorfuDBTester", args, "a:m:t:n:p:e:k:c:");
->>>>>>> bb2a865b
+        Getopt g = new Getopt("CorfuDBTester", args, "a:m:t:n:p:e:k:c:l:");
         while ((c = g.getopt()) != -1)
         {
             switch(c)
@@ -154,10 +149,6 @@
                     strArg = g.getOptarg();
                     System.out.println("expernum = " + strArg);
                     expernum = Integer.parseInt(strArg);
-                case 'k':
-                    strArg = g.getOptarg();
-                    System.out.println("numkeys = " + strArg);
-                    numkeys = Integer.parseInt(strArg);
                 default:
                     System.out.print("getopt() returned " + c + "\n");
             }
